{% extends "base.html" %}

{% block head %}
<script src="https://cdn.jsdelivr.net/npm/echarts/dist/echarts.min.js"></script>
{% endblock %}

{% block css %}
#mynetwork {
    width: 100%;
    height: 100vh;
    border: 1px solid #ddd;
    background-color: #f8f9fa;
    border-radius: 10px;
    box-shadow: 0 4px 8px rgba(0,0,0,0.1);
}
.search-container {
    position: absolute;
    bottom: 100px;
    left: 10px;
    z-index: 10;1
    display: flex;
    flex-direction: column;
    gap: 5px;
}
.search-container input,
.search-container select,
.search-container button {
    padding: 8px;
    border-radius: 8px;
    border: 1px solid #ccc;
}
.search-container button {
    background-color: #007bff;
    color: white;
    cursor: pointer;
}
.search-container button:hover {
    background-color: #0056b3;
}
#node-info {
    position: absolute;
    bottom: 10px;
    right: 10px;
    background-color: rgba(255,255,255,0.95);
    padding: 12px;
    border-radius: 8px;
    border: 1px solid #ccc;
    box-shadow: 0 2px 6px rgba(0,0,0,0.1);
    font-size: 14px;
    color: #333;
    width: 260px;
    max-height: 250px;
    overflow-y: auto;
}
#legend {
    position: absolute;
    bottom: 10px;
    left: 10px;
    background: rgba(255,255,255,0.9);
    padding: 10px;
    border-radius: 5px;
    border: 1px solid #ccc;
    box-shadow: 0 2px 4px rgba(0,0,0,0.1);
    font-size: 14px;
    display: flex;
    color: #333;
}
.legend-category {
    margin-right: 10px;
    code {
        color: inherit;
    }
}
.legend-box {
    display: inline-block;
    width: 12px;
    height: 12px;
    margin-right: 5px;
    border-radius: 3px;
    &.circle {
        border-radius: 6px;
    }
}
{% endblock %}

{% block body %}
<div id="mynetwork"></div>

<div class="search-container">
    <label for="channel-select" style="color:#333;">Channel:</label>
    <select id="channel-select" onchange="filterByChannel()"></select>
    <input type="text" id="node-search" placeholder="Search node...">
    <button onclick="searchNode()">Search</button>
</div>

<div id="node-info">
    <b>Long Name:</b> <span id="node-long-name"></span><br>
    <b>Short Name:</b> <span id="node-short-name"></span><br>
    <b>Role:</b> <span id="node-role"></span><br>
    <b>Hardware Model:</b> <span id="node-hw-model"></span>
</div>

<div id="legend">
    <div class="legend-category">
        <div><span class="legend-box" style="background-color: #ff5733"></span> Traceroute</div>
        <div><span class="legend-box" style="background-color: #049acd"></span> Neighbor</div>
    </div>
    <div class="legend-category">
        <div><span class="legend-box circle" style="background-color: #ff5733"></span> <code>ROUTER</code></div>
        <div><span class="legend-box circle" style="background-color: #b65224"></span> <code>ROUTER_LATE</code></div>
    </div>
    <div class="legend-category">
        <div><span class="legend-box circle" style="background-color: #007bff"></span> <code>CLIENT</code></div>
        <div><span class="legend-box circle" style="background-color: #00c3ff"></span> <code>CLIENT_MUTE</code></div>
    </div>
    <div class="legend-category">
        <div><span class="legend-box circle" style="background-color: #049acd"></span> <code>CLIENT_BASE</code></div>
        <div><span class="legend-box circle" style="background-color: #ffbf00"></span> Other</div>
    </div>
    <div class="legend-category">
        <div><span class="legend-box circle" style="background-color: #6c757d"></span> Unknown</div>
    </div>
</div>

<script>
const chart = echarts.init(document.getElementById('mynetwork'));

const colors = {
    edge: {
        traceroute: '#ff5733',
        neighbor: '#049acd',
    },
    role: {
        ROUTER: '#ff5733',
        ROUTER_LATE: '#b65224',
        CLIENT: '#007bff',
        CLIENT_MUTE: '#00c3ff',
        CLIENT_BASE: '#049acd',
        other: '#ffbf00',
        unknown: '#6c757d',
    },
    selection: '#ff8c00',
};

function getRoleColor(role) {
    if (!role) return colors.role.unknown;
    return colors.role[role] || colors.role.other;
}


function getSymbolSize (role) {
    switch (role) {
        case 'ROUTER': return 30;
        case 'ROUTER_LATE': return 30;
        case 'CLIENT_BASE': return 18;
        case 'CLIENT': return 15;
        case 'CLIENT_MUTE': return 7;
        default: return 15; // Unknown or other roles
    }
}

function getLabel (role, short_name, long_name) {
    if (role === 'ROUTER') return long_name;
    if (role === 'ROUTER_LATE') return long_name;
    if (role === 'CLIENT_BASE') return short_name;
    if (role === 'CLIENT') return short_name;
    if (role === 'CLIENT_MUTE') return short_name;
    return short_name || '';
}

// --- Nodes ---
const nodes = [
{% for node in nodes %}
{
    name: "{{ node.node_id }}",                // node_id as string
    value: getLabel({{node.role | tojson}}, {{node.short_name | tojson }}, {{node.long_name | tojson}}),     // display label
    symbol: 'circle',
    symbolSize: getSymbolSize({{node.role | tojson}}),
    itemStyle: { color: getRoleColor({{node.role | tojson}}), opacity:1 },
    label: { show:true, position:'right', color:'#333', fontSize:12, formatter: (p)=>p.data.value },
    long_name: {{ node.long_name | tojson }},
    short_name: {{ node.short_name | tojson }},
    role: {{ node.role | tojson }},
    hw_model: {{ node.hw_model | tojson }},
    channel: {{ node.channel | tojson }}
},
{% endfor %}
];

// --- Edges ---
const edges = [
{% for edge in edges %}
{
    source: "{{ edge.from }}",   // edge source as string
    target: "{{ edge.to }}",     // edge target as string
    type: {{ edge.type | tojson }},
    originalColor: colors.edge[{{edge.type | tojson}}],
    lineStyle: {
        color: colors.edge[{{edge.type | tojson}}],
        width: {{edge.weight | tojson}},
    },
},
{% endfor %}
];

let filteredNodes = [];
let filteredEdges = [];
let selectedChannel = 'LongFast';
let lastSelectedNode = null;
<<<<<<< HEAD

const normalizeChannel = (value) => {
    const trimmed = (value || '').toString().trim();
    return trimmed || 'Unknown';
};

const channelByNodeId = new Map();
nodes.forEach(n=>{
    const key = String(n.name ?? n.node_id ?? '');
    if(key){
        channelByNodeId.set(key, normalizeChannel(n.channel));
    }
});

const channelCounts = new Map();
edges.forEach(edge=>{
    const weight = typeof edge.weight === 'number' ? edge.weight : 1;
    const fromChannel = channelByNodeId.get(String(edge.source));
    const toChannel = channelByNodeId.get(String(edge.target));
    if(fromChannel){
        channelCounts.set(fromChannel, (channelCounts.get(fromChannel) || 0) + weight);
    }
    if(toChannel){
        channelCounts.set(toChannel, (channelCounts.get(toChannel) || 0) + weight);
    }
});

let channelOptions = [];
if (channelCounts.size) {
    channelOptions = Array.from(
        [...channelCounts.entries()]
            .filter(([_, count]) => count > 0)
            .map(([channel]) => channel)
    ).sort();
}

if (!channelOptions.length) {
    channelOptions = Array.from(new Set(nodes.map(n=>normalizeChannel(n.channel)))).sort();
}

if (hasChannelSelection(selectedChannel) && channelOptions.length && !channelOptions.includes(selectedChannel)) {
    channelOptions.push(selectedChannel);
    channelOptions.sort();
}

if (!hasChannelSelection(selectedChannel) && channelOptions.length) {
    selectedChannel = channelOptions[0];
}
=======
>>>>>>> e4a6de36

function populateChannelDropdown() {
    const sel = document.getElementById('channel-select');
    const unique = [...new Set(nodes.map(n=>n.channel).filter(Boolean))].sort();
    unique.forEach(ch=>{
        const opt = document.createElement('option');
        opt.value=ch; opt.text=ch;
        if(ch==='LongFast') opt.selected=true;
        sel.appendChild(opt);
    });
    selectedChannel = sel.value;
    filterByChannel();
}

function filterByChannel() {
    selectedChannel = document.getElementById('channel-select').value;
    filteredNodes = nodes.filter(n=>n.channel===selectedChannel);
    const nodeSet = new Set(filteredNodes.map(n=>n.name));
    filteredEdges = edges.filter(e=>nodeSet.has(e.source) && nodeSet.has(e.target));
    lastSelectedNode=null;
    updateChart();
}

function updateChart() {
    const updatedNodes = filteredNodes.map(node=>{
        let opacity=1, color=getRoleColor(node.role), borderColor='transparent', borderWidth=6;
        if(lastSelectedNode){
            const connected = filteredEdges.some(e=>
                (e.source===node.name && e.target===lastSelectedNode) ||
                (e.target===node.name && e.source===lastSelectedNode)
            );
            if(node.name === lastSelectedNode) {
                opacity=1;
                borderColor=colors.selection;
            }
            else if(connected) opacity=1;
            else opacity=0.4;
        }
        return {...node, itemStyle:{...node.itemStyle, color,opacity, borderColor, borderWidth}};
    });

    const updatedEdges = filteredEdges.map(edge=>{
        let opacity=0.1, width=edge.lineStyle.width;
        if(lastSelectedNode){
            const connected = edge.source===lastSelectedNode || edge.target===lastSelectedNode;
            opacity=connected?1:0.05; width=edge.lineStyle.width;
        }
        return {...edge, lineStyle:{color:edge.originalColor||'#d3d3d3', width, opacity}};
    });

    chart.setOption({series:[{type:'graph', layout:'force', data:updatedNodes, links:updatedEdges, roam:true, force:{repulsion:200, edgeLength:[80,120]}}]});
}

chart.on('click', function(params){
    if(params.dataType==='node') updateSelectedNode(params.data.name);
    else{
        lastSelectedNode=null; updateChart();
        document.getElementById('node-long-name').innerText='';
        document.getElementById('node-short-name').innerText='';
        document.getElementById('node-role').innerText='';
        document.getElementById('node-hw-model').innerText='';
    }
});

function updateSelectedNode(selNode){
    lastSelectedNode=selNode; updateChart();
    const n = filteredNodes.find(x=>x.name===selNode);
    if(n){
        document.getElementById('node-long-name').innerText=n.long_name;
        document.getElementById('node-short-name').innerText=n.short_name;
        document.getElementById('node-role').innerText=n.role;
        document.getElementById('node-hw-model').innerText=n.hw_model;
    }
}

function searchNode(){
    const q = document.getElementById('node-search').value.toLowerCase().trim();
    if(!q) return;
    const found = filteredNodes.find(n=>n.name.toLowerCase().includes(q) || n.long_name.toLowerCase().includes(q) || n.short_name.toLowerCase().includes(q));
    if(found) updateSelectedNode(found.name);
    else alert("Node not found in current channel!");
}

populateChannelDropdown();
<<<<<<< HEAD
filterByChannel(true);
=======
>>>>>>> e4a6de36
window.addEventListener('resize', ()=>chart.resize());
</script>
{% endblock %}<|MERGE_RESOLUTION|>--- conflicted
+++ resolved
@@ -207,57 +207,6 @@
 let filteredEdges = [];
 let selectedChannel = 'LongFast';
 let lastSelectedNode = null;
-<<<<<<< HEAD
-
-const normalizeChannel = (value) => {
-    const trimmed = (value || '').toString().trim();
-    return trimmed || 'Unknown';
-};
-
-const channelByNodeId = new Map();
-nodes.forEach(n=>{
-    const key = String(n.name ?? n.node_id ?? '');
-    if(key){
-        channelByNodeId.set(key, normalizeChannel(n.channel));
-    }
-});
-
-const channelCounts = new Map();
-edges.forEach(edge=>{
-    const weight = typeof edge.weight === 'number' ? edge.weight : 1;
-    const fromChannel = channelByNodeId.get(String(edge.source));
-    const toChannel = channelByNodeId.get(String(edge.target));
-    if(fromChannel){
-        channelCounts.set(fromChannel, (channelCounts.get(fromChannel) || 0) + weight);
-    }
-    if(toChannel){
-        channelCounts.set(toChannel, (channelCounts.get(toChannel) || 0) + weight);
-    }
-});
-
-let channelOptions = [];
-if (channelCounts.size) {
-    channelOptions = Array.from(
-        [...channelCounts.entries()]
-            .filter(([_, count]) => count > 0)
-            .map(([channel]) => channel)
-    ).sort();
-}
-
-if (!channelOptions.length) {
-    channelOptions = Array.from(new Set(nodes.map(n=>normalizeChannel(n.channel)))).sort();
-}
-
-if (hasChannelSelection(selectedChannel) && channelOptions.length && !channelOptions.includes(selectedChannel)) {
-    channelOptions.push(selectedChannel);
-    channelOptions.sort();
-}
-
-if (!hasChannelSelection(selectedChannel) && channelOptions.length) {
-    selectedChannel = channelOptions[0];
-}
-=======
->>>>>>> e4a6de36
 
 function populateChannelDropdown() {
     const sel = document.getElementById('channel-select');
@@ -342,10 +291,6 @@
 }
 
 populateChannelDropdown();
-<<<<<<< HEAD
-filterByChannel(true);
-=======
->>>>>>> e4a6de36
 window.addEventListener('resize', ()=>chart.resize());
 </script>
 {% endblock %}